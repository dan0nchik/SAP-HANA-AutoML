--- conflicted
+++ resolved
@@ -1,7 +1,6 @@
 import copy
 import math
 from hana_ml import DataFrame
-from hana_ml.algorithms.pal.neighbors import KNNRegressor
 from hana_ml.algorithms.pal.preprocessing import (
     Imputer,
     FeatureNormalizer,
@@ -30,14 +29,12 @@
 class Preprocessor:
     def __init__(self):
         self.clsdict = {
-            "KNeighborsClassifier": KNeighborsCls(),
             "DecisionTreeClassifier": DecisionTreeCls(),
             # "LogisticRegressionClassifier": log,
             "NaiveBayesClassifier": NBayesCls(),
             "MLPClassifier": MLPcls(),
             "SupportVectorClassifier": SVCls(),
             "RandomDecisionTreeClassifier": RDTCls(),
-            "GradientBoostingClassifier": GBCls(),
             "HybridGradientBoostingClassifier": HGBCls(),
         }
         self.regdict = {
@@ -241,20 +238,7 @@
                 RDTCls(),
                 HGBCls(),
             ]
-<<<<<<< HEAD
-            clsdict = {
-                "DecisionTreeClassifier": DecisionTreeCls(),
-                "HybridGradientBoostingClassifier": HGBCls(),
-                # "LogisticRegressionClassifier": log,
-                "MLPClassifier": MLPcls(),
-                "NaiveBayesClassifier": NBayesCls(),
-                "RDTClassifier": RDTCls(),
-                "SVClassifier": SVCls(),
-            }
-            clslist = [i for i in clslist if i.title not in algo_exceptions]
-=======
             clslist = [i for i in self.clslist if i.title not in algo_exceptions]
->>>>>>> fd78b727
             clsdict = {
                 key: value
                 for key, value in self.clsdict.items()
