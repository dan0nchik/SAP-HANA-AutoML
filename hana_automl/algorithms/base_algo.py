from time import sleep

import hana_ml
import optuna
from bayes_opt import BayesianOptimization
from hana_ml.algorithms.pal.regression import ExponentialRegression

from hana_automl.metric.mae import mae_score
from hana_automl.metric.mse import mse_score
from hana_automl.metric.rmse import rmse_score
from hana_automl.optimizers.bayes import BayesianOptimizer
from hana_automl.optimizers.optuna_optimizer import OptunaOptimizer


class BaseAlgorithm:
    """Base algorithm class. Inherit from it for creating custom algorithms."""

    def __init__(self, custom_params: dict = None, model=None):
        self.title: str = ""  # for leaderboard
        self.model = model
        self.categorical_features: list = None
        self.params_range: dict = {}
        self.bayes_opt: BayesianOptimizer = None
        self.optuna_opt: OptunaOptimizer = None
        self.temp_data = None
        self.tuning_metric: str = None
        self.tuned_params: dict = None
        if custom_params is not None:
            # self.params_range[custom_params.keys()] = custom_params.values()
            pass

    def get_params(self):
        return self.params_range

    def set_params(self, **params):
        self.model.set_params(**params)

    def optunatune(self, trial):
        pass

    def score(self, data, df: hana_ml.DataFrame, metric: str):
<<<<<<< HEAD
        if metric == "accuracy" or metric == "r2_score":
            scr = self.model.score(df, key=data.id_colm, label=data.target)[1]
            print(scr.collect())
            return float(
                scr.filter(r"STAT_NAME = 'ACCURACY'").collect().at[0, "STAT_VALUE"]
            )
=======
        if metric == "accuracy" or metric == "r2_score" or metric is None:
            return self.model.score(df, key=data.id_colm, label=data.target)
>>>>>>> fd78b727
        elif metric in ["mae", "mse", "rmse"]:
            c = df.columns
            c.remove(data.id_colm)
            c.remove(data.target)
            if metric == "mae":
                return mae_score(self.model, df, data.target, c, data.id_colm)
            if metric == "mse":
                return mse_score(self.model, df, data.target, c, data.id_colm)
            if metric == "rmse":
                return rmse_score(self.model, df, data.target, c, data.id_colm)

    def set_categ(self, cat):
        self.categorical_features = cat

    def bayes_tune(
        self,
        f,
    ):
        if self.bayes_opt is None:
            self.bayes_opt = BayesianOptimization(
                f=f, pbounds=self.params_range, verbose=False, random_state=17
            )
        self.bayes_opt.maximize(n_iter=1, init_points=1)
        return self.bayes_opt.max["target"], self.bayes_opt.max["params"]

    def optuna_tune(self, data, tuning_metric):
        self.tuning_metric = tuning_metric
        if self.optuna_opt is None:
            v = optuna.logging.get_verbosity()
            optuna.logging.set_verbosity(optuna.logging.WARNING)
            if self.tuning_metric in ["mse", "rmse"]:
                dirc = "minimize"
            else:
                dirc = "maximize"
            self.optuna_opt = optuna.create_study(
                direction=dirc,
                study_name="hana_automl optimization process(" + self.title + ")",
            )
            optuna.logging.set_verbosity(v)
        self.temp_data = data
        v = optuna.logging.get_verbosity()
        optuna.logging.set_verbosity(optuna.logging.WARNING)
        self.optuna_opt.optimize(self.inner_opt_tune, n_trials=1)
        optuna.logging.set_verbosity(v)
        return self.optuna_opt.trials[len(self.optuna_opt.trials) - 1].value.real

    def inner_opt_tune(self, trial):
        self.optunatune(trial)
        ftr: list = self.temp_data.train.columns
        ftr.remove(self.temp_data.target)
        ftr.remove(self.temp_data.id_colm)
        self.fit(self.temp_data, ftr, self.categorical_features)

        acc = self.score(
            data=self.temp_data, df=self.temp_data.test, metric=self.tuning_metric
        )
        return acc

    def fit(self, data, features, categorical_features):
        if isinstance(
            self.model, ExponentialRegression
        ):  # does not support categorical
            self.model.fit(
                data=data.train,
                key=data.id_colm,
                features=features,
                label=data.target,
            )
        else:
            self.model.fit(
                data=data.train,
                key=data.id_colm,
                features=features,
                categorical_variable=categorical_features,
                label=data.target,
            )

    def __repr__(self):
        return self.title<|MERGE_RESOLUTION|>--- conflicted
+++ resolved
@@ -39,17 +39,12 @@
         pass
 
     def score(self, data, df: hana_ml.DataFrame, metric: str):
-<<<<<<< HEAD
         if metric == "accuracy" or metric == "r2_score":
             scr = self.model.score(df, key=data.id_colm, label=data.target)[1]
             print(scr.collect())
             return float(
                 scr.filter(r"STAT_NAME = 'ACCURACY'").collect().at[0, "STAT_VALUE"]
             )
-=======
-        if metric == "accuracy" or metric == "r2_score" or metric is None:
-            return self.model.score(df, key=data.id_colm, label=data.target)
->>>>>>> fd78b727
         elif metric in ["mae", "mse", "rmse"]:
             c = df.columns
             c.remove(data.id_colm)
@@ -110,7 +105,7 @@
 
     def fit(self, data, features, categorical_features):
         if isinstance(
-            self.model, ExponentialRegression
+                self.model, ExponentialRegression
         ):  # does not support categorical
             self.model.fit(
                 data=data.train,
