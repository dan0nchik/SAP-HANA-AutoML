--- conflicted
+++ resolved
@@ -4,8 +4,4 @@
     2. pip3 install --extra-index-url https://test.pypi.org/simple/ hana_automl
 """
 
-<<<<<<< HEAD
-__version__ = '1.0'
-=======
-__version__ = "0.1"
->>>>>>> cd4e248d
+__version__ = '1.0'