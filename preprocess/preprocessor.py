import pandas as pd
from sklearn.impute import SimpleImputer
from sklearn.preprocessing import OneHotEncoder, LabelEncoder

from algorithms.classification.decisiontree import DecisionTree
from algorithms.classification.logregression import LogRegression
from algorithms.regression.ridge import RidgeRegression
from preprocess.impsettings import ImputerSettings
from utils.error import PreprocessError


class Preprocessor:
<<<<<<< HEAD
    def clean(
        self,
        data,
        droplist_columns=None,
        categorical_list=None,
        predict_column_importance=True,
        dropempty=False,
        encoder_method="OneHotEncoder_pandas",
        numimpset=ImputerSettings(),
        stringimpset=ImputerSettings(basicvars="string"),
        boolimpset=ImputerSettings(basicvars="bool"),
    ):
=======

    def clean(self, data,
              droplist_columns=None,
              categorical_list=None,
              predict_column_importance=True,
              dropempty=False,
              encoder_method="OneHotEncoder",
              numimpset=ImputerSettings(),
              stringimpset=ImputerSettings(basicvars="string"),
              boolimpset=ImputerSettings(basicvars="bool")):
>>>>>>> c0de42dc
        if data is None:
            raise PreprocessError("Enter not null data!")
        if droplist_columns is not None:
            data.X_train = self.removecolumns(columns=droplist_columns, df=data.X_train)
            data.X_test = self.removecolumns(columns=droplist_columns, df=data.X_test)
        if predict_column_importance:
            data.X_train = self.autoremovecolumns(df=data.X_train)
            data.X_test = self.autoremovecolumns(df=data.X_test)

        data.X_train = self.autoimput(
            df=data.X_train,
            dropempty=dropempty,
            numimpset=numimpset,
            stringimpset=stringimpset,
            boolimpset=boolimpset,
        )
        data.X_test = self.autoimput(
            df=data.X_test,
            dropempty=dropempty,
            numimpset=numimpset,
            stringimpset=stringimpset,
            boolimpset=boolimpset,
        )
        data.X_train = self.catencoder(
            df=data.X_train, columns=categorical_list, method=encoder_method
        )
        data.X_test = self.catencoder(
            df=data.X_test, columns=categorical_list, method=encoder_method
        )

        return data

    def autoimput(self, df, numimpset, stringimpset, boolimpset, dropempty=False):
        if df is None:
            raise PreprocessError("Enter not null data!")
        if not dropempty:
            numimputer = SimpleImputer(
                fill_value=numimpset.fill_value,
                strategy=numimpset.strategy,
                missing_values=numimpset.missing_values,
            )
            stringimputer = SimpleImputer(
                fill_value=stringimpset.fill_value,
                strategy=stringimpset.strategy,
                missing_values=stringimpset.missing_values,
            )
            boolimputer = SimpleImputer(
                fill_value=boolimpset.fill_value,
                strategy=boolimpset.strategy,
                missing_values=boolimpset.missing_values,
            )
            for column in df:
                df2 = df.copy()
                dtype = str(df[column].dtype)
                if "object" == dtype:
                    df2[column] = stringimputer.fit_transform(
                        df[column].values.reshape(-1, 1)
                    )[:, 0]
                    df = df2.copy()
                if "uint8" == dtype or "float64" == dtype or "int64" == dtype:
                    df2[column] = numimputer.fit_transform(
                        df[column].values.reshape(-1, 1)
                    )[:, 0]
                    df = df2.copy()
                if "bool" == dtype:
                    df2[column] = boolimputer.fit_transform(
                        df[column].values.reshape(-1, 1)
                    )[:, 0]
                    df = df2.copy()
        else:
            df.dropna()
        return df

    def catencoder(self, columns, df, method):
        if df is None:
            raise PreprocessError("Enter not null data!")
        if columns is not None:
            for column in columns:
                if method == "LabelEncoder":
                    encoder = LabelEncoder()
                    encoder.fit(df[column])
                    df[column] = encoder.transform(df[column])
<<<<<<< HEAD
                elif method == "OneHotEncoder_pandas":
=======
                elif method == "OneHotEncoder":
>>>>>>> c0de42dc
                    df = pd.get_dummies(df, prefix=[column], columns=[column])
                else:
                    raise PreprocessError("Encoder type not found!")
        return df

    def removecolumns(self, columns, df):
        if df is None:
            raise PreprocessError("Enter not null data!")
        if columns is not None:
            for cl in df:
                if cl in columns:
                    df = df.drop([cl], axis=1)
        return df

    def autoremovecolumns(self, df):
        for cl in df:
            if (
                "object" == str(df[cl].dtype)
                and df[cl].nunique() > df[cl].shape[0] / 100 * 7
            ) or (df[cl].nunique() > df[cl].shape[0] / 100 * 9):
                df = df.drop([cl], axis=1)
        return df

    def set_task(self, y, algo_exceptions=None):
        if algo_exceptions is None:
            algo_exceptions = []
        for column in y:
            if y[column].nunique() == 2 or y[column].nunique() < 10:
                clslist = [DecisionTree(), LogRegression()]
<<<<<<< HEAD
                if "DecisionTree" in algo_exceptions:
                    clslist.remove(DecisionTree())
                return clslist, "cls"
            elif y[column].nunique() < 10:
                clslist = [DecisionTree()]
                if "DecisionTree" in algo_exceptions:
                    clslist.remove(DecisionTree())
                return clslist, "cls"
=======
                clsnames = ['DecisionTree', 'Logistic Regression']
                if 'DecisionTree' in algo_exceptions:
                    clslist.remove(DecisionTree())
                    clsnames.remove('DecisionTree')
                if 'Logistic Regression' in algo_exceptions:
                    clslist.remove(LogRegression())
                    clsnames.remove('Logistic Regression')
                return clslist, clsnames
>>>>>>> c0de42dc
            else:
                reglist = [RidgeRegression(), SVRRegression()]  # SVRRegression()
                if "Ridge" in algo_exceptions:
                    reglist.remove(RidgeRegression())
                return reglist, "reg"<|MERGE_RESOLUTION|>--- conflicted
+++ resolved
@@ -7,34 +7,22 @@
 from algorithms.regression.ridge import RidgeRegression
 from preprocess.impsettings import ImputerSettings
 from utils.error import PreprocessError
+from pipeline.data import Data
 
 
 class Preprocessor:
-<<<<<<< HEAD
     def clean(
         self,
-        data,
+        data: Data,
         droplist_columns=None,
         categorical_list=None,
         predict_column_importance=True,
         dropempty=False,
-        encoder_method="OneHotEncoder_pandas",
+        encoder_method="OneHotEncoder",
         numimpset=ImputerSettings(),
         stringimpset=ImputerSettings(basicvars="string"),
         boolimpset=ImputerSettings(basicvars="bool"),
     ):
-=======
-
-    def clean(self, data,
-              droplist_columns=None,
-              categorical_list=None,
-              predict_column_importance=True,
-              dropempty=False,
-              encoder_method="OneHotEncoder",
-              numimpset=ImputerSettings(),
-              stringimpset=ImputerSettings(basicvars="string"),
-              boolimpset=ImputerSettings(basicvars="bool")):
->>>>>>> c0de42dc
         if data is None:
             raise PreprocessError("Enter not null data!")
         if droplist_columns is not None:
@@ -117,11 +105,7 @@
                     encoder = LabelEncoder()
                     encoder.fit(df[column])
                     df[column] = encoder.transform(df[column])
-<<<<<<< HEAD
-                elif method == "OneHotEncoder_pandas":
-=======
                 elif method == "OneHotEncoder":
->>>>>>> c0de42dc
                     df = pd.get_dummies(df, prefix=[column], columns=[column])
                 else:
                     raise PreprocessError("Encoder type not found!")
@@ -151,25 +135,14 @@
         for column in y:
             if y[column].nunique() == 2 or y[column].nunique() < 10:
                 clslist = [DecisionTree(), LogRegression()]
-<<<<<<< HEAD
+                clsnames = ["DecisionTree", "Logistic Regression"]
                 if "DecisionTree" in algo_exceptions:
                     clslist.remove(DecisionTree())
-                return clslist, "cls"
-            elif y[column].nunique() < 10:
-                clslist = [DecisionTree()]
-                if "DecisionTree" in algo_exceptions:
-                    clslist.remove(DecisionTree())
-                return clslist, "cls"
-=======
-                clsnames = ['DecisionTree', 'Logistic Regression']
-                if 'DecisionTree' in algo_exceptions:
-                    clslist.remove(DecisionTree())
-                    clsnames.remove('DecisionTree')
-                if 'Logistic Regression' in algo_exceptions:
+                    clsnames.remove("DecisionTree")
+                if "Logistic Regression" in algo_exceptions:
                     clslist.remove(LogRegression())
-                    clsnames.remove('Logistic Regression')
+                    clsnames.remove("Logistic Regression")
                 return clslist, clsnames
->>>>>>> c0de42dc
             else:
                 reglist = [RidgeRegression(), SVRRegression()]  # SVRRegression()
                 if "Ridge" in algo_exceptions:
